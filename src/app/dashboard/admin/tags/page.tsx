--- conflicted
+++ resolved
@@ -11,11 +11,7 @@
 import { format } from 'date-fns';
 import { Skeleton } from "@/components/ui/skeleton";
 import { useQuery } from '@tanstack/react-query';
-<<<<<<< HEAD
-import { dbService } from '@/services/database';
-=======
 import { dbService } from '@/services/database/index';
->>>>>>> 705b4d2b
 
 type TagItem = {
   id: string;
